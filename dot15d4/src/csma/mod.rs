pub mod constants;
pub mod transmission;
pub mod user_configurable_constants;
mod utils;

use constants::*;
use embedded_hal_async::delay::DelayNs;
use rand_core::RngCore;
use user_configurable_constants::*;

use crate::{
    phy::{
        config::{self, RxConfig, TxConfig},
        driver::{self, Driver, FrameBuffer},
        radio::{
            futures::{receive, transmit},
            Radio, RadioFrame, RadioFrameMut, TxToken,
        },
    },
    sync::{
        channel::{Channel, Receiver, Sender},
        join,
        mutex::Mutex,
        select,
        yield_now::yield_now,
        Either,
    },
    time::Duration,
};
use dot15d4_frame::{Address, Frame, FrameBuilder, FrameType};

#[cfg_attr(feature = "defmt", derive(defmt::Format))]
#[derive(Debug, Clone, Copy)]
enum TransmissionTaskError<D: core::fmt::Debug> {
    InvalidIEEEFrame,
    InvalidDeviceFrame(D),
}

#[cfg_attr(feature = "defmt", derive(defmt::Format))]
#[derive(Debug, PartialEq, Clone, Copy)]
#[non_exhaustive]
pub struct CsmaConfig {
    /// All to be transmitted frames will get the ack_request flag set if they
    /// are unicast and a data frame
    pub ack_unicast: bool,
    /// All to be transmitted frames will get the ack_request flag set if they
    /// are broadcast and a data frame
    pub ack_broadcast: bool,
    /// If false, all incoming frames will be sent up the layer stack, useful
    /// if making a sniffer. This does not include MAC layer control traffic.
    /// The default is true, meaning that frames not ment for us (non-broadcast
    /// or frames with a different destination address) will be filtered out.
    pub ignore_not_for_us: bool,
    /// Even if there is no ack_request flag set, ack it anyway
    pub ack_everything: bool,
    /// The channel on which to transmit/receive
    pub channel: config::Channel,
}

impl Default for CsmaConfig {
    fn default() -> Self {
        Self {
            ack_unicast: true,
            ack_broadcast: false,
            ignore_not_for_us: true,
            ack_everything: false,
            channel: config::Channel::_26,
        }
    }
}

/// Structure that setups the CSMA futures
pub struct CsmaDevice<R: Radio, Rng, D: Driver, TIMER> {
    radio: Mutex<R>,
    rng: Mutex<Rng>,
    driver: D,
    timer: TIMER,
    hardware_address: [u8; 8],
    config: CsmaConfig,
}

impl<R, Rng, D, TIMER> CsmaDevice<R, Rng, D, TIMER>
where
    R: Radio,
    Rng: RngCore,
    D: Driver,
{
    /// Creates a new CSMA object that is ready to be run
    pub fn new(radio: R, rng: Rng, driver: D, timer: TIMER, config: CsmaConfig) -> Self {
        let hardware_address = radio.ieee802154_address();
        CsmaDevice {
            radio: Mutex::new(radio),
            rng: Mutex::new(rng),
            driver,
            timer,
            hardware_address,
            config,
        }
    }
}

impl<R, Rng, D, TIMER> CsmaDevice<R, Rng, D, TIMER>
where
    R: Radio,
    for<'a> R::RadioFrame<&'a mut [u8]>: RadioFrameMut<&'a mut [u8]>,
    for<'a> R::TxToken<'a>: From<&'a mut [u8]>,
    Rng: RngCore,
    D: Driver,
    TIMER: DelayNs + Clone,
{
    /// Run the CSMA module. This should be run in its own task and polled
    /// seperately.
    pub async fn run(&mut self) -> ! {
        let mut wants_to_transmit_signal = Channel::new();
        let (sender, receiver) = wants_to_transmit_signal.split();
        self.radio.get_mut().enable().await; // Wake up radio
        match select::select(
            self.transmit_package_task(sender),
            self.receive_frame_task(receiver),
        )
        .await
        {
            Either::First(_) => panic!("Tasks should never terminate, csma transmission just did"),
            Either::Second(_) => panic!("Tasks should never terminate, csma receiving just did"),
        }
    }

    /// Checks if the current frame is intended for us. For the hardware
    /// address, the full 64-bit address should be provided.
    fn is_package_for_us(hardware_address: &[u8; 8], frame: &Frame<&'_ [u8]>) -> bool {
        let Some(addr) = frame.addressing().and_then(|fields| fields.dst_address()) else {
            return false;
        };

        match &addr {
            _ if addr.is_broadcast() => true,
            Address::Absent => false,
            Address::Short(addr) => hardware_address[6..] == addr[..2],
            Address::Extended(addr) => hardware_address == addr,
        }
    }

    async fn receive_frame_task(&self, wants_to_transmit_signal: Receiver<'_, ()>) -> ! {
        let mut rx = FrameBuffer::default();
        let mut radio_guard = None;
        let mut timer = self.timer.clone();

        // Allocate tx buffer for ACK messages
        let mut tx_ack = FrameBuffer::default();

        'outer: loop {
            yield_now().await;

            // try to receive something
            let receive_result = {
                radio_guard = match radio_guard {
                    Some(_) => radio_guard,
                    None => Some(self.radio.lock().await),
                };
                match select::select(
                    receive(
                        &mut **radio_guard.as_mut().unwrap(),
                        &mut rx.buffer,
                        RxConfig {
                            channel: self.config.channel,
                        },
                    ),
                    wants_to_transmit_signal.receive(),
                )
                .await
                {
                    Either::First(receive_result) => receive_result,
                    Either::Second(_) => false,
                }
            };

            // Check if something went wrong
            if !receive_result {
                rx.dirty = false;
                radio_guard = None;
                continue 'outer;
            }

            let (should_ack, sequence_number) = {
                // Check if package is valid IEEE and not an ACK
                let Ok(frame) = R::RadioFrame::new_checked(&mut rx.buffer) else {
                    rx.dirty = false;
                    continue 'outer;
                };
                let Ok(frame) = Frame::new(frame.data()) else {
                    rx.dirty = false;
                    continue 'outer;
                };

                // Check if package is meant for us
                if !Self::is_package_for_us(&self.hardware_address, &frame)
                    && self.config.ignore_not_for_us
                {
                    // Package is not for us to handle, ignore
                    rx.dirty = false;
                    continue 'outer;
                }

                if frame.frame_control().frame_type() == FrameType::Ack {
                    // Ignore this ACK as it is not at an expected time, or not for us
                    rx.dirty = false;
                    continue 'outer;
                }

                let should_ack = match frame.addressing().and_then(|addr| addr.dst_address()) {
                    // Overwrite in config
                    _ if self.config.ack_everything => true,

                    // If we do not want an ACK, don't ack
                    _ if !frame.frame_control().ack_request() => false,

                    // We want ACK on broadcast -> check config
                    Some(addr) if addr.is_broadcast() => self.config.ack_broadcast,

                    // We want ACK on unicast -> check config
                    Some(_) => self.config.ack_unicast,

                    // All other scenarios -> don't ack
                    None => false,
                };
                (should_ack, frame.sequence_number())
            };

            // Concurrently send the received message to the upper layers, and if we need to
            // ACK, we ACK
            rx.dirty = true;
            join::join(
                async {
                    if should_ack {
                        // Set correct sequence number and send an ACK only if valid sequence number
                        if let Some(sequence_number) = sequence_number {
                            let ieee_repr = FrameBuilder::new_imm_ack(sequence_number)
                                .finalize()
                                .expect("A simple imm-ACK should always be possible to build");
                            let ack_token = R::TxToken::from(&mut tx_ack.buffer);
                            ack_token.consume(ieee_repr.buffer_len(), |buffer| {
                                let mut frame = Frame::new_unchecked(buffer);
                                ieee_repr.emit(&mut frame);
                            });

                            // Wait before sending the ACK (AIFS), but we reduce
                            // this time by half as the timer we use is not
                            // guaranteed to be exact. This is due to how Rust futures
                            // work and the timer becomes an 'at least this waiting time'
                            // The goal is to transmit an ACK between 1ms and 2ms.
                            let delay = MAC_AIFS_PERIOD / 2;
                            timer.delay_us(delay.as_us() as u32).await;

                            // We already have the lock on the radio, so start transmitting and do not
                            // have to check anymore
                            transmit(
                                &mut **radio_guard.as_mut().unwrap(),
                                &mut tx_ack.buffer,
                                TxConfig {
                                    channel: self.config.channel,
                                    ..Default::default()
                                },
                            )
                            .await;
                        }
                    } else {
                        // Immediatly drop gruard if we do not longer need it to ACK
                        radio_guard = None;
                    }
                },
                self.driver.received(core::mem::take(&mut rx)),
            )
            .await;
            rx.dirty = false; // Reset for the following iteration
        }
    }

    /// If the frame is malformed/invalid -> parsing error will be returned.
    /// If the frame is no ack'able -> the sequence number will be None.
    /// Second argument in the option is the frame length -> useful to find out
    /// how long we should wait for an ACK
    fn set_ack_request_if_possible<'a, RadioFrame>(
        &self,
        buffer: &'a mut [u8],
    ) -> Result<Option<(u8, u8)>, TransmissionTaskError<RadioFrame::Error>>
    where
        RadioFrame: RadioFrameMut<&'a mut [u8]>,
    {
        let mut frame =
            RadioFrame::new_checked(buffer).map_err(TransmissionTaskError::InvalidDeviceFrame)?;
        let frame_len = frame.data().len() as u8;
        let mut frame =
            Frame::new(frame.data_mut()).map_err(|_err| TransmissionTaskError::InvalidIEEEFrame)?;

        // Only Data and MAC Commands should be able to get an ACK
        let frame_type = frame.frame_control().frame_type();
        if frame_type == FrameType::Data || frame_type == FrameType::MacCommand {
            match frame.addressing().and_then(|addr| addr.dst_address()) {
                Some(addr) if addr.is_unicast() && self.config.ack_unicast => {
                    frame.frame_control_mut().set_ack_request(true);
                    Ok(frame.sequence_number().map(|seq| (seq, frame_len)))
                }
                Some(addr) if addr.is_broadcast() && self.config.ack_broadcast => {
                    frame.frame_control_mut().set_ack_request(true);
                    Ok(frame.sequence_number().map(|seq| (seq, frame_len)))
                }
                Some(_) | None => {
                    // Make sure that the ack_request field is set to false independent on how the
                    // frame was actually created
                    frame.frame_control_mut().set_ack_request(false);
                    Ok(None)
                }
            }
        } else {
            // We want an ACK, and here is the sequence number
            frame.frame_control_mut().set_ack_request(false);
            Ok(None)
        }
    }

    async fn wait_for_valid_ack(
        radio: &mut R,
        channel: config::Channel,
        sequence_number: u8,
        ack_rx: &mut [u8; 128],
    ) {
        loop {
            let result = receive(radio, ack_rx, RxConfig { channel }).await;
            if !result {
                // No succesful receive, try again
                continue;
            }

            // Check if we received a valid ACK
            let Ok(frame) = R::RadioFrame::new_checked(ack_rx) else {
                continue;
            };
            let Ok(frame) = Frame::new(frame.data()) else {
                continue;
            };

            if frame.frame_control().frame_type() == FrameType::Ack
                && frame.sequence_number() == Some(sequence_number)
            {
                return;
            }
        }
    }

    async fn transmit_package_task(&self, wants_to_transmit_signal: Sender<'_, ()>) -> !
    where
        R: Radio,
        for<'a> R::RadioFrame<&'a mut [u8]>: RadioFrameMut<&'a mut [u8]>,
        Rng: RngCore,
        D: Driver,
    {
        let mut ack_rx = FrameBuffer::default();
        let mut timer = self.timer.clone();

        'outer: loop {
            // Wait until we have a frame to send
            let mut tx = self.driver.transmit().await;

            yield_now().await;

            // Enable ACK in frame coming from higher layers
            let mut sequence_number = None;
            match self.set_ack_request_if_possible::<R::RadioFrame<_>>(&mut tx.buffer) {
                Ok(seq_number) => sequence_number = seq_number,
                Err(TransmissionTaskError::InvalidIEEEFrame) => {
                    // Invalid IEEE frame encountered
                    #[cfg(feature = "defmt")]
                    defmt::trace!("INVALID frame TX incoming buffer IEEE");
                    self.driver.error(driver::Error::InvalidIEEEStructure).await;
                }
                #[allow(unused_variables)]
                Err(TransmissionTaskError::InvalidDeviceFrame(err)) => {
                    // Invalid device frame encountered
                    self.driver
                        .error(driver::Error::InvalidDeviceStructure)
                        .await;
                }
            }

            let mut radio_guard = None;
            'ack: for i_ack in 1..MAC_MAX_FRAME_RETIES + 1 {
                // Set vars for CCA
                let backoff_strategy =
                    transmission::CCABackoffStrategy::new_exponential_backoff(&self.rng);
                // Perform CCA
                match transmission::transmit_cca(
                    &self.radio,
                    &mut radio_guard,
                    self.config.channel,
                    &wants_to_transmit_signal,
                    &mut tx,
                    &mut timer,
                    backoff_strategy,
                    &self.driver,
                )
                .await
                {
                    Ok(()) => {}
                    Err(_err) => {
                        // Transmission failed
                        self.driver.error(driver::Error::CcaFailed).await;
                        break 'ack;
                    }
                }

                // We now want to try and receive an ACK
                if let Some((sequence_number, _frame_length)) = sequence_number {
                    utils::acquire_lock(&self.radio, &wants_to_transmit_signal, &mut radio_guard)
                        .await;

                    // We expect an ACK to come back AIFS + time for an ACK to travel + SIFS (guard)
<<<<<<< HEAD
                    // An ACK is 3 bytes long and should take around 24 us at 250kbps to get back
                    let delay = MAC_AIFS_PERIOD + MAC_SIFS_PERIOD + Duration::from_us(24);
=======
                    // An ACK is 3 bytes + 6 bytes (PHY header) long and should take around 288us at 250kbps to get back
                    let delay = ACKNOWLEDGEMENT_INTERFRAME_SPACING
                        + MAC_SIFT_PERIOD
                        + Duration::from_us(288);
>>>>>>> a583f28a
                    match select::select(
                        Self::wait_for_valid_ack(
                            &mut *radio_guard.unwrap(),
                            self.config.channel,
                            sequence_number,
                            &mut ack_rx.buffer,
                        ),
                        // Timeout for waiting on an ACK
                        timer.delay_us(delay.as_us() as u32),
                    )
                    .await
                    {
                        Either::First(()) => {
                            // ACK succesful, transmission succesful
                            // This releases the radio_gaurd too
                            continue 'outer;
                        }
                        Either::Second(()) => {
                            // Timout, retry logic if following part of the code
                        }
                    }
                } else {
                    // We do not have a sequence number, so do not wait for an ACK
                    // Transmission is considered a success
                    continue 'outer;
                }

                // Whether we succeeded or not, we no longer need sole access to the radio
                // module, so we can release the lock
                radio_guard = None;

                // Wait for SIFS here
                let delay = MAC_SIFS_PERIOD.max(Duration::from_us(
                    (TURNAROUND_TIME * SYMBOL_RATE_INV_US) as i64,
                ));
                timer.delay_us(delay.as_us() as u32).await;

                // Was this the last attempt?
                if i_ack == MAC_MAX_FRAME_RETIES {
                    // Fail transmission
                    self.driver.error(driver::Error::AckFailed).await;
                    break 'ack;
                } else {
                    self.driver.error(driver::Error::AckRetry(i_ack)).await;
                }
            }
        }
    }
}

#[cfg(test)]
pub mod tests {
    use self::driver::tests::*;
    use crate::{phy::radio::tests::*, phy::radio::*, sync::tests::*, sync::*};

    use super::*;

    #[pollster::test]
    pub async fn test_happy_path_transmit_no_ack() {
        let radio = TestRadio::default();
        let mut channel = TestDriverChannel::new();
        let (driver, monitor) = channel.split();
        let mut csma = CsmaDevice::new(
            radio.clone(),
            rand::thread_rng(),
            driver,
            Delay::default(),
            CsmaConfig::default(),
        );

        // Select here, such that everything ends when the test is over
        select::select(csma.run(), async {
            let frame = FrameBuffer::default();
            radio.inner(|inner| {
                inner.assert_nxt.append(
                    &mut [
                        TestRadioEvent::PrepareReceive,
                        // By default we receive
                        TestRadioEvent::Receive,
                        TestRadioEvent::CancelCurrentOperation,
                        TestRadioEvent::PrepareTransmit,
                        // Then we get the request to transmit
                        TestRadioEvent::Transmit,
                        // After which we go back to receiving normal traffic
                        TestRadioEvent::PrepareReceive,
                        TestRadioEvent::Receive,
                    ]
                    .into(),
                );
            });
            monitor.tx.send_async(frame.clone()).await;
            radio.wait_until_asserts_are_consumed().await;
        })
        .await;
    }

    #[pollster::test]
    pub async fn test_happy_path_transmit_with_ack() {
        let radio = TestRadio::default();
        let mut channel = TestDriverChannel::new();
        let (driver, monitor) = channel.split();
        let mut csma = CsmaDevice::new(
            radio.clone(),
            rand::thread_rng(),
            driver,
            Delay::default(),
            CsmaConfig::default(),
        );

        select::select(csma.run(), async {
            let sequence_number = 123;
            let mut f = FrameBuffer::default();
            let mut frame_repr = FrameBuilder::new_data(&[1, 2, 3, 4])
                .set_sequence_number(sequence_number)
                .set_dst_address(Address::Extended([1, 2, 3, 4, 5, 6, 7, 8]))
                .set_src_address(Address::Extended([1, 2, 3, 4, 9, 8, 7, 6]))
                .set_dst_pan_id(0xfff)
                .set_src_pan_id(0xfff)
                .finalize()
                .unwrap();
            // Set ACK to false, such that we can test if it acks
            frame_repr.frame_control.ack_request = false;

            let token = TestTxToken::from(&mut f.buffer[..]);
            token.consume(frame_repr.buffer_len(), |buf| {
                let mut frame = Frame::new_unchecked(buf);
                frame_repr.emit(&mut frame);
            });

            // Check if frame is correct
            let frame = TestRadioFrame::new_checked(&f.buffer).unwrap();
            let _frame = Frame::new(frame.data()).unwrap();

            monitor.tx.send_async(f.clone()).await;
            radio.inner(|inner| {
                inner.assert_nxt.clear();
                inner.assert_nxt.append(
                    &mut [
                        TestRadioEvent::PrepareReceive,
                        // By default we listen
                        TestRadioEvent::Receive,
                        TestRadioEvent::CancelCurrentOperation,
                        TestRadioEvent::PrepareTransmit,
                        // Then we get the request to transmit
                        TestRadioEvent::Transmit,
                        TestRadioEvent::PrepareReceive,
                        // After which we wait for an ACK
                        TestRadioEvent::Receive,
                    ]
                    .into(),
                );
                inner.total_event_count = 0;
            });
            radio.wait_until_asserts_are_consumed().await;
            radio.inner(|inner| {
                // Assert that we have the correct transmitted frame
                let mut frame = Frame::new_unchecked(&mut f.buffer);
                frame.frame_control_mut().set_ack_request(true);
                assert_eq!(
                    inner.last_transmitted,
                    Some(f.buffer),
                    "The transmitted frame should have the ack_request set by default"
                );

                let mut ack_frame = FrameBuffer::default();
                let token = TestTxToken::from(&mut ack_frame.buffer[..]);
                let ack_repr = FrameBuilder::new_imm_ack(sequence_number)
                    .finalize()
                    .unwrap();
                token.consume(ack_repr.buffer_len(), |buf| {
                    let mut frame = Frame::new_unchecked(buf);
                    ack_repr.emit(&mut frame);
                });
                inner.should_receive = Some(ack_frame.buffer);

                inner.assert_nxt.append(
                    &mut [
                        // At the end, we receive again
                        TestRadioEvent::PrepareReceive,
                        TestRadioEvent::Receive,
                    ]
                    .into(),
                )
            });
            radio.wait_until_asserts_are_consumed().await;
            assert!(!monitor.errors.has_item(), "No errors should have occurred");
        })
        .await;
    }

    #[pollster::test]
    pub async fn test_happy_path_receive() {
        let radio = TestRadio::default();

        radio.inner(|inner| {
            inner.assert_nxt.append(
                &mut [
                    TestRadioEvent::Enable,
                    TestRadioEvent::PrepareReceive,
                    TestRadioEvent::Receive,
                ]
                .into(),
            )
        });

        let mut channel = TestDriverChannel::new();
        let (driver, monitor) = channel.split();
        let mut csma = CsmaDevice::new(
            radio.clone(),
            rand::thread_rng(),
            driver,
            Delay::default(),
            CsmaConfig::default(),
        );

        select::select(csma.run(), async {
            let sequence_number = 123;
            let mut f = FrameBuffer::default();
            let mut frame_repr = FrameBuilder::new_data(&[1, 2, 3, 4])
                .set_sequence_number(sequence_number)
                .set_dst_address(Address::Extended(radio.ieee802154_address()))
                .set_src_address(Address::Extended([1, 2, 3, 4, 9, 8, 7, 6]))
                .set_dst_pan_id(0xfff)
                .set_src_pan_id(0xfff)
                .finalize()
                .unwrap();
            frame_repr.frame_control.ack_request = true;

            let token = TestTxToken::from(&mut f.buffer[..]);
            token.consume(frame_repr.buffer_len(), |buf| {
                let mut frame = Frame::new_unchecked(buf);
                frame_repr.emit(&mut frame);
            });
            radio.wait_until_asserts_are_consumed().await;
            radio.inner(|inner| {
                inner.should_receive = Some(f.buffer);
                inner
                    .assert_nxt
                    .append(&mut [TestRadioEvent::PrepareTransmit, TestRadioEvent::Transmit].into())
            });
            assert_eq!(monitor.rx.receive().await.buffer, f.buffer);
            radio.wait_until_asserts_are_consumed().await;
            radio.inner(|inner| {
                assert_eq!(
                    inner.last_transmitted.map(|frame| {
                        let frame = TestRadioFrame::new_checked(frame)
                            .expect("The frame should be a valid TestTxFrame");
                        let frame = Frame::new(frame.data()).expect("Should be a valid IEEE frame");

                        frame.frame_control().frame_type()
                    }),
                    Some(FrameType::Ack),
                    "An ACK request should return an ACK"
                );
            })
        })
        .await;
    }

    #[pollster::test]
    pub async fn test_receive_no_ack() {
        let radio = TestRadio::default();

        radio.inner(|inner| {
            inner.assert_nxt.append(
                &mut [
                    TestRadioEvent::Enable,
                    TestRadioEvent::PrepareReceive,
                    TestRadioEvent::Receive,
                ]
                .into(),
            )
        });

        let mut channel = TestDriverChannel::new();
        let (driver, monitor) = channel.split();
        let mut csma = CsmaDevice::new(
            radio.clone(),
            rand::thread_rng(),
            driver,
            Delay::default(),
            CsmaConfig::default(),
        );

        select::select(csma.run(), async {
            let sequence_number = 123;
            let mut f = FrameBuffer::default();
            let mut frame_repr = FrameBuilder::new_data(&[1, 2, 3, 4])
                .set_sequence_number(sequence_number)
                .set_dst_address(Address::Extended(radio.ieee802154_address()))
                .set_src_address(Address::Extended([1, 2, 3, 4, 9, 8, 7, 6]))
                .set_dst_pan_id(0xfff)
                .set_src_pan_id(0xfff)
                .finalize()
                .unwrap();
            frame_repr.frame_control.ack_request = false;

            let token = TestTxToken::from(&mut f.buffer[..]);
            token.consume(frame_repr.buffer_len(), |buf| {
                let mut frame = Frame::new_unchecked(buf);
                frame_repr.emit(&mut frame);
            });
            radio.wait_until_asserts_are_consumed().await;
            radio.inner(|inner| {
                inner.should_receive = Some(f.buffer);
                inner
                    .assert_nxt
                    .append(&mut [TestRadioEvent::PrepareReceive, TestRadioEvent::Receive].into())
            });
            assert_eq!(monitor.rx.receive().await.buffer, f.buffer);
            radio.wait_until_asserts_are_consumed().await;
            radio.inner(|inner| {
                assert!(
                    inner.last_transmitted.is_none(),
                    "If there is not an ACK request, we should not ACK (by default)"
                );
            })
        })
        .await;
    }

    #[pollster::test]
    pub async fn test_wait_for_ack_but_receive_garbage_and_cca_issues() {
        let radio = TestRadio::default();
        let mut channel = TestDriverChannel::new();
        let (driver, monitor) = channel.split();
        let mut csma = CsmaDevice::new(
            radio.clone(),
            rand::thread_rng(),
            driver,
            Delay::default(),
            CsmaConfig::default(),
        );

        select::select(csma.run(), async {
            let sequence_number = 123;
            let mut f = FrameBuffer::default();
            let mut frame_repr = FrameBuilder::new_data(&[1, 2, 3, 4])
                .set_sequence_number(sequence_number)
                .set_dst_address(Address::Extended([1, 2, 3, 4, 5, 6, 7, 8]))
                .set_src_address(Address::Extended([1, 2, 3, 4, 9, 8, 7, 6]))
                .set_dst_pan_id(0xfff)
                .set_src_pan_id(0xfff)
                .finalize()
                .unwrap();
            // Set ACK to false, such that we can test if it acks
            frame_repr.frame_control.ack_request = false;

            let token = TestTxToken::from(&mut f.buffer[..]);
            token.consume(frame_repr.buffer_len(), |buf| {
                let mut frame = Frame::new_unchecked(buf);
                frame_repr.emit(&mut frame);
            });

            // Check if frame is correct
            let frame = TestRadioFrame::new_checked(&f.buffer).unwrap();
            let _frame = Frame::new(frame.data()).unwrap();

            monitor.tx.send_async(f.clone()).await;
            radio.inner(|inner| {
                inner.assert_nxt.clear();
                inner.assert_nxt.append(
                    &mut [
                        TestRadioEvent::PrepareReceive,
                        // By default we receive
                        TestRadioEvent::Receive,
                        TestRadioEvent::CancelCurrentOperation,
                        TestRadioEvent::PrepareTransmit,
                        // Then we get a request to transmit
                        TestRadioEvent::Transmit,
                        // After which we wait for an ACK
                        TestRadioEvent::PrepareReceive,
                        TestRadioEvent::Receive,
                    ]
                    .into(),
                );
                inner.total_event_count = 0;
            });
            radio.wait_until_asserts_are_consumed().await;
            radio.inner(|inner| {
                // Assert that we have the correct transmitted frame
                let mut frame = Frame::new_unchecked(&mut f.buffer);
                frame.frame_control_mut().set_ack_request(true);
                assert_eq!(
                    inner.last_transmitted,
                    Some(f.buffer),
                    "The transmitted frame should have the ack_request set by default"
                );

                let mut ack_frame = FrameBuffer::default();
                ack_frame.buffer[0] = 42;
                ack_frame.buffer[1] = 42;
                ack_frame.buffer[2] = 42;
                ack_frame.buffer[3] = 42;
                inner.should_receive = Some(ack_frame.buffer);

                inner.cca_fail = true;
                inner.assert_nxt.append(
                    &mut [
                        TestRadioEvent::PrepareReceive,
                        // We receive garbage, timer is not yet done
                        TestRadioEvent::Receive,
                        TestRadioEvent::CancelCurrentOperation,
                    ]
                    .repeat(3) // magic number corresponds to delay
                    .into(),
                );
                inner.assert_nxt.append(
                    &mut [
                        // CCA should have failed here
                        TestRadioEvent::PrepareTransmit,
                        TestRadioEvent::Transmit,
                        // We go back to receive to process other messages, until delay
                        TestRadioEvent::PrepareReceive,
                        TestRadioEvent::Receive,
                        TestRadioEvent::CancelCurrentOperation,
                        // We go back to receive to process other messages, until delay
                        TestRadioEvent::PrepareReceive,
                        TestRadioEvent::Receive,
                        TestRadioEvent::CancelCurrentOperation,
                    ]
                    .repeat(MAC_MAX_CSMA_BACKOFFS as usize - 1)
                    .into(),
                );
            });
            radio.wait_until_asserts_are_consumed().await;
            assert!(
                matches!(
                    monitor.errors.receive().await,
                    driver::Error::CcaFailed | driver::Error::CcaBackoff(_), // CCA has failed, so we propagate an error up
                ),
                "Packet transmission should fail due to CCA"
            );
        })
        .await;
    }

    #[pollster::test]
    pub async fn test_transmit_no_ack_received() {
        let radio = TestRadio::default();
        let mut channel = TestDriverChannel::new();
        let (driver, monitor) = channel.split();
        let mut csma = CsmaDevice::new(
            radio.clone(),
            rand::thread_rng(),
            driver,
            Delay::default(),
            CsmaConfig::default(),
        );

        select::select(csma.run(), async {
            let sequence_number = 123;
            let mut f = FrameBuffer::default();
            let mut frame_repr = FrameBuilder::new_data(&[1, 2, 3, 4])
                .set_sequence_number(sequence_number)
                .set_dst_address(Address::Extended([1, 2, 3, 4, 5, 6, 7, 8]))
                .set_src_address(Address::Extended([1, 2, 3, 4, 9, 8, 7, 6]))
                .set_dst_pan_id(0xfff)
                .set_src_pan_id(0xfff)
                .finalize()
                .unwrap();
            // Set ACK to false, such that we can test if it acks
            frame_repr.frame_control.ack_request = false;

            let token = TestTxToken::from(&mut f.buffer[..]);
            token.consume(frame_repr.buffer_len(), |buf| {
                let mut frame = Frame::new_unchecked(buf);
                frame_repr.emit(&mut frame);
            });

            // Check if frame is correct
            let frame = TestRadioFrame::new_checked(&f.buffer).unwrap();
            let _frame = Frame::new(frame.data()).unwrap();

            monitor.tx.send_async(f.clone()).await;
            radio.inner(|inner| {
                inner.assert_nxt.clear();
                inner.assert_nxt.append(
                    &mut [
                        TestRadioEvent::PrepareReceive,
                        // By default we receive
                        TestRadioEvent::Receive,
                        TestRadioEvent::CancelCurrentOperation,
                        TestRadioEvent::PrepareTransmit,
                        // Then we get a request to transmit
                        TestRadioEvent::Transmit,
                    ]
                    .into(),
                );
                inner.assert_nxt.append(
                    &mut [
                        // After which we wait for an ACK, which does not come
                        TestRadioEvent::PrepareReceive,
                        TestRadioEvent::Receive,
                        TestRadioEvent::CancelCurrentOperation,
                    ]
                    .repeat(3)
                    .into(),
                );
                inner.total_event_count = 0;
            });
            radio.wait_until_asserts_are_consumed().await;
            assert!(
                matches!(
                    monitor.errors.receive().await,
                    driver::Error::AckFailed | driver::Error::AckRetry(_), // ACK has failed, so we propagate an error up
                ),
                "Packet transmission should fail due to ACK not received after to many times"
            );
        })
        .await;
    }

    #[pollster::test]
    pub async fn test_do_not_ack_by_default_on_broadcast() {
        let radio = TestRadio::default();

        radio.inner(|inner| {
            inner.assert_nxt.append(
                &mut [
                    TestRadioEvent::Enable,
                    TestRadioEvent::PrepareReceive,
                    TestRadioEvent::Receive,
                ]
                .into(),
            )
        });

        let mut channel = TestDriverChannel::new();
        let (driver, monitor) = channel.split();
        let mut csma = CsmaDevice::new(
            radio.clone(),
            rand::thread_rng(),
            driver,
            Delay::default(),
            CsmaConfig::default(),
        );

        select::select(csma.run(), async {
            let sequence_number = 123;
            let mut f = FrameBuffer::default();
            let mut frame_repr = FrameBuilder::new_data(&[1, 2, 3, 4])
                .set_sequence_number(sequence_number)
                .set_dst_address(Address::BROADCAST)
                .set_src_address(Address::Extended([1, 2, 3, 4, 9, 8, 7, 6]))
                .set_dst_pan_id(0xfff)
                .set_src_pan_id(0xfff)
                .finalize()
                .unwrap();
            frame_repr.frame_control.ack_request = true; // This should be ignored

            let token = TestTxToken::from(&mut f.buffer[..]);
            token.consume(frame_repr.buffer_len(), |buf| {
                let mut frame = Frame::new_unchecked(buf);
                frame_repr.emit(&mut frame);
            });
            radio.wait_until_asserts_are_consumed().await;
            radio.inner(|inner| {
                inner.should_receive = Some(f.buffer);
                inner
                    .assert_nxt
                    .append(&mut [TestRadioEvent::PrepareReceive, TestRadioEvent::Receive].into())
            });
            assert_eq!(monitor.rx.receive().await.buffer, f.buffer);
            radio.wait_until_asserts_are_consumed().await;
            radio.inner(|inner| {
                assert_eq!(
                    inner.last_transmitted, None,
                    "No ACK should have been transmitted on a broadcast"
                );
            })
        })
        .await;
    }
}<|MERGE_RESOLUTION|>--- conflicted
+++ resolved
@@ -414,15 +414,10 @@
                         .await;
 
                     // We expect an ACK to come back AIFS + time for an ACK to travel + SIFS (guard)
-<<<<<<< HEAD
-                    // An ACK is 3 bytes long and should take around 24 us at 250kbps to get back
-                    let delay = MAC_AIFS_PERIOD + MAC_SIFS_PERIOD + Duration::from_us(24);
-=======
-                    // An ACK is 3 bytes + 6 bytes (PHY header) long and should take around 288us at 250kbps to get back
-                    let delay = ACKNOWLEDGEMENT_INTERFRAME_SPACING
-                        + MAC_SIFT_PERIOD
-                        + Duration::from_us(288);
->>>>>>> a583f28a
+                    // An ACK is 3 bytes + 6 bytes (PHY header) long 
+                    // and should take around 288us at 250kbps to get back
+                    let delay = MAC_AIFS_PERIOD + MAC_SIFT_PERIOD + Duration::from_us(288);
+
                     match select::select(
                         Self::wait_for_valid_ack(
                             &mut *radio_guard.unwrap(),
