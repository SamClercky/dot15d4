pub mod constants;
pub mod transmission;
pub mod user_configurable_constants;
mod utils;

use constants::*;
use embedded_hal_async::delay::DelayNs;
use rand_core::RngCore;
use user_configurable_constants::*;

use crate::{
    phy::{
        config::{self, RxConfig, TxConfig},
        driver::{self, Driver, FrameBuffer},
        radio::{
            futures::{receive, transmit},
            Radio, RadioFrame, RadioFrameMut, TxToken,
        },
    },
    sync::{
        channel::{Channel, Receiver, Sender},
        join,
        mutex::Mutex,
        select,
        yield_now::yield_now,
        Either,
    },
    time::Duration,
};
use dot15d4_frame::{Address, Frame, FrameBuilder, FrameType};

#[cfg_attr(feature = "defmt", derive(defmt::Format))]
#[derive(Debug, Clone, Copy)]
enum TransmissionTaskError<D: core::fmt::Debug> {
    InvalidIEEEFrame,
    InvalidDeviceFrame(D),
}

#[cfg_attr(feature = "defmt", derive(defmt::Format))]
#[derive(Debug, PartialEq, Clone, Copy)]
#[non_exhaustive]
pub struct CsmaConfig {
    /// All to be transmitted frames will get the ack_request flag set if they
    /// are unicast and a data frame
    pub ack_unicast: bool,
    /// All to be transmitted frames will get the ack_request flag set if they
    /// are broadcast and a data frame
    pub ack_broadcast: bool,
    /// If false, all incoming frames will be sent up the layer stack, useful
    /// if making a sniffer. This does not include MAC layer control traffic.
    /// The default is true, meaning that frames not ment for us (non-broadcast
    /// or frames with a different destination address) will be filtered out.
    pub ignore_not_for_us: bool,
    /// Even if there is no ack_request flag set, ack it anyway
    pub ack_everything: bool,
    /// The channel on which to transmit/receive
    pub channel: config::Channel,
    /// Allows to spread broadcast transmissions to reduce influence by hidden
    /// terminals. By default, this setting is equivalent to having to spread at
    /// all.
    pub broadcast_spread: Spread,
}

impl Default for CsmaConfig {
    fn default() -> Self {
        Self {
            ack_unicast: true,
            ack_broadcast: false,
            ignore_not_for_us: true,
            ack_everything: false,
            channel: config::Channel::_26,
            broadcast_spread: Spread::default(),
        }
    }
}

#[cfg_attr(feature = "defmt", derive(defmt::Format))]
#[derive(Debug, PartialEq, Clone, Copy)]
pub struct Spread {
    pub offset: Duration,
    pub period: Duration,
    pub spread_count: usize,
}

impl Spread {
    pub fn spread_delay<RNG: RngCore>(&self, rng: &mut RNG) -> Duration {
        if self.spread_count == 0 {
            Duration::from_us(0)
        } else {
            self.offset + self.period * (rng.next_u32() as usize % self.spread_count)
        }
    }
}

impl Default for Spread {
    fn default() -> Self {
        Self {
            offset: Duration::from_us(0),
            period: Duration::from_us(0),
            spread_count: 0,
        }
    }
}

/// Structure that setups the CSMA futures
pub struct CsmaDevice<R: Radio, Rng, D: Driver, TIMER> {
    radio: Mutex<R>,
    rng: Mutex<Rng>,
    driver: D,
    timer: TIMER,
    hardware_address: [u8; 8],
    config: CsmaConfig,
}

impl<R, Rng, D, TIMER> CsmaDevice<R, Rng, D, TIMER>
where
    R: Radio,
    Rng: RngCore,
    D: Driver,
{
    /// Creates a new CSMA object that is ready to be run
    pub fn new(radio: R, rng: Rng, driver: D, timer: TIMER, config: CsmaConfig) -> Self {
        let hardware_address = radio.ieee802154_address();
        CsmaDevice {
            radio: Mutex::new(radio),
            rng: Mutex::new(rng),
            driver,
            timer,
            hardware_address,
            config,
        }
    }
}

impl<R, Rng, D, TIMER> CsmaDevice<R, Rng, D, TIMER>
where
    R: Radio,
    for<'a> R::RadioFrame<&'a mut [u8]>: RadioFrameMut<&'a mut [u8]>,
    for<'a> R::TxToken<'a>: From<&'a mut [u8]>,
    Rng: RngCore,
    D: Driver,
    TIMER: DelayNs + Clone,
{
    /// Run the CSMA module. This should be run in its own task and polled
    /// seperately.
    pub async fn run(&mut self) -> ! {
        let mut wants_to_transmit_signal = Channel::new();
        let (sender, receiver) = wants_to_transmit_signal.split();
        self.radio.get_mut().enable().await; // Wake up radio
        match select::select(
            self.transmit_package_task(sender),
            self.receive_frame_task(receiver),
        )
        .await
        {
            Either::First(_) => panic!("Tasks should never terminate, csma transmission just did"),
            Either::Second(_) => panic!("Tasks should never terminate, csma receiving just did"),
        }
    }

    /// Checks if the current frame is intended for us. For the hardware
    /// address, the full 64-bit address should be provided.
    fn is_package_for_us(hardware_address: &[u8; 8], frame: &Frame<&'_ [u8]>) -> bool {
        let Some(addr) = frame.addressing().and_then(|fields| fields.dst_address()) else {
            return false;
        };

        match &addr {
            _ if addr.is_broadcast() => true,
            Address::Absent => false,
            Address::Short(addr) => hardware_address[6..] == addr[..2],
            Address::Extended(addr) => hardware_address == addr,
        }
    }

    async fn receive_frame_task(&self, wants_to_transmit_signal: Receiver<'_, ()>) -> ! {
        let mut rx = FrameBuffer::default();
        let mut radio_guard = None;
        let mut timer = self.timer.clone();

        // Allocate tx buffer for ACK messages
        let mut tx_ack = FrameBuffer::default();

        'outer: loop {
            yield_now().await;

            // try to receive something
            let receive_result = {
                radio_guard = match radio_guard {
                    Some(_) => radio_guard,
                    None => Some(self.radio.lock().await),
                };
                match select::select(
                    receive(
                        &mut **radio_guard.as_mut().unwrap(),
                        &mut rx.buffer,
                        RxConfig {
                            channel: self.config.channel,
                        },
                    ),
                    wants_to_transmit_signal.receive(),
                )
                .await
                {
                    Either::First(receive_result) => receive_result,
                    Either::Second(_) => false,
                }
            };

            // Check if something went wrong
            if !receive_result {
                rx.dirty = false;
                radio_guard = None;
                continue 'outer;
            }

            let (should_ack, sequence_number) = {
                // Check if package is valid IEEE and not an ACK
                let Ok(frame) = R::RadioFrame::new_checked(&mut rx.buffer) else {
                    rx.dirty = false;
                    continue 'outer;
                };
                let Ok(frame) = Frame::new(frame.data()) else {
                    rx.dirty = false;
                    continue 'outer;
                };

                // Check if package is meant for us
                if !Self::is_package_for_us(&self.hardware_address, &frame)
                    && self.config.ignore_not_for_us
                {
                    // Package is not for us to handle, ignore
                    rx.dirty = false;
                    continue 'outer;
                }

                if frame.frame_control().frame_type() == FrameType::Ack {
                    // Ignore this ACK as it is not at an expected time, or not for us
                    rx.dirty = false;
                    continue 'outer;
                }

                let should_ack = match frame.addressing().and_then(|addr| addr.dst_address()) {
                    // Overwrite in config
                    _ if self.config.ack_everything => true,

                    // If we do not want an ACK, don't ack
                    _ if !frame.frame_control().ack_request() => false,

                    // We want ACK on broadcast -> check config
                    Some(addr) if addr.is_broadcast() => self.config.ack_broadcast,

                    // We want ACK on unicast -> check config
                    Some(_) => self.config.ack_unicast,

                    // All other scenarios -> don't ack
                    None => false,
                };
                (should_ack, frame.sequence_number())
            };

            // Concurrently send the received message to the upper layers, and if we need to
            // ACK, we ACK
            rx.dirty = true;
            join::join(
                async {
                    if should_ack {
                        // Set correct sequence number and send an ACK only if valid sequence number
                        if let Some(sequence_number) = sequence_number {
                            let ieee_repr = FrameBuilder::new_imm_ack(sequence_number)
                                .finalize()
                                .expect("A simple imm-ACK should always be possible to build");
                            let ack_token = R::TxToken::from(&mut tx_ack.buffer);
                            ack_token.consume(ieee_repr.buffer_len(), |buffer| {
                                let mut frame = Frame::new_unchecked(buffer);
                                ieee_repr.emit(&mut frame);
                            });

                            // Wait before sending the ACK (AIFS), but we reduce
                            // this time by half as the timer we use is not
                            // guaranteed to be exact. This is due to how Rust futures
                            // work and the timer becomes an 'at least this waiting time'
                            // The goal is to transmit an ACK between 1ms and 2ms.
                            let delay = MAC_AIFS_PERIOD / 2;
                            timer.delay_us(delay.as_us() as u32).await;

                            // We already have the lock on the radio, so start transmitting and do not
                            // have to check anymore
                            transmit(
                                &mut **radio_guard.as_mut().unwrap(),
                                &mut tx_ack.buffer,
                                TxConfig {
                                    channel: self.config.channel,
                                    ..Default::default()
                                },
                            )
                            .await;
                        }
                    } else {
                        // Immediatly drop gruard if we do not longer need it to ACK
                        radio_guard = None;
                    }
                },
                self.driver.received(core::mem::take(&mut rx)),
            )
            .await;
            rx.dirty = false; // Reset for the following iteration
        }
    }

    /// If the frame is malformed/invalid -> parsing error will be returned.
    /// If the frame is no ack'able -> the sequence number will be None.
    /// Second argument in the option is the frame length -> useful to find out
    /// how long we should wait for an ACK
    fn set_ack_request_if_possible<'a, RadioFrame>(
        &self,
        buffer: &'a mut [u8],
    ) -> Result<Option<(u8, u8)>, TransmissionTaskError<RadioFrame::Error>>
    where
        RadioFrame: RadioFrameMut<&'a mut [u8]>,
    {
        let mut frame =
            RadioFrame::new_checked(buffer).map_err(TransmissionTaskError::InvalidDeviceFrame)?;
        let frame_len = frame.data().len() as u8;
        let mut frame =
            Frame::new(frame.data_mut()).map_err(|_err| TransmissionTaskError::InvalidIEEEFrame)?;

        // Only Data and MAC Commands should be able to get an ACK
        let frame_type = frame.frame_control().frame_type();
        if frame_type == FrameType::Data || frame_type == FrameType::MacCommand {
            match frame.addressing().and_then(|addr| addr.dst_address()) {
                Some(addr) if addr.is_unicast() && self.config.ack_unicast => {
                    frame.frame_control_mut().set_ack_request(true);
                    Ok(frame.sequence_number().map(|seq| (seq, frame_len)))
                }
                Some(addr) if addr.is_broadcast() && self.config.ack_broadcast => {
                    frame.frame_control_mut().set_ack_request(true);
                    Ok(frame.sequence_number().map(|seq| (seq, frame_len)))
                }
                Some(_) | None => {
                    // Make sure that the ack_request field is set to false independent on how the
                    // frame was actually created
                    frame.frame_control_mut().set_ack_request(false);
                    Ok(None)
                }
            }
        } else {
            // We want an ACK, and here is the sequence number
            frame.frame_control_mut().set_ack_request(false);
            Ok(None)
        }
    }

    async fn wait_for_valid_ack(
        radio: &mut R,
        channel: config::Channel,
        sequence_number: u8,
        ack_rx: &mut [u8; 128],
    ) {
        loop {
            let result = receive(radio, ack_rx, RxConfig { channel }).await;
            if !result {
                // No succesful receive, try again
                continue;
            }

            // Check if we received a valid ACK
            let Ok(frame) = R::RadioFrame::new_checked(ack_rx) else {
                continue;
            };
            let Ok(frame) = Frame::new(frame.data()) else {
                continue;
            };

            if frame.frame_control().frame_type() == FrameType::Ack
                && frame.sequence_number() == Some(sequence_number)
            {
                return;
            }
        }
    }

    async fn perform_tx_spread<'a, RF>(
        &self,
        frame: &'a mut [u8],
        timer: &mut TIMER,
    ) -> Result<(), TransmissionTaskError<RF::Error>>
    where
        RF: RadioFrameMut<&'a mut [u8]>,
    {
        let frame = RF::new_checked(frame).map_err(TransmissionTaskError::InvalidDeviceFrame)?;
        let frame =
            Frame::new(frame.data()).map_err(|_err| TransmissionTaskError::InvalidIEEEFrame)?;

        let Some(dst_addr) = frame.addressing().and_then(|addr| addr.dst_address()) else {
            return Ok(());
        };

        let spread_delay = if dst_addr.is_broadcast() {
            self.config
                .broadcast_spread
                .spread_delay(&mut *self.rng.lock().await)
        } else {
            Duration::from_us(0)
        };

        // Safely extract the spread delay and if it is not ok, do not wait
        let Ok(spread_delay_us) = spread_delay.as_us().try_into() else {
            return Ok(());
        };
        timer.delay_us(spread_delay_us).await;

        Ok(())
    }

    async fn transmit_package_task(&self, wants_to_transmit_signal: Sender<'_, ()>) -> !
    where
        R: Radio,
        for<'a> R::RadioFrame<&'a mut [u8]>: RadioFrameMut<&'a mut [u8]>,
        Rng: RngCore,
        D: Driver,
    {
        let mut ack_rx = FrameBuffer::default();
        let mut timer = self.timer.clone();

        'outer: loop {
            // Wait until we have a frame to send
            let mut tx = self.driver.transmit().await;

            // Enable ACK in frame coming from higher layers
            let mut sequence_number = None;
            match self.set_ack_request_if_possible::<R::RadioFrame<_>>(&mut tx.buffer) {
                Ok(seq_number) => sequence_number = seq_number,
                Err(TransmissionTaskError::InvalidIEEEFrame) => {
                    // Invalid IEEE frame encountered
                    #[cfg(feature = "defmt")]
                    defmt::trace!("INVALID frame TX incoming buffer IEEE");
                    self.driver.error(driver::Error::InvalidIEEEStructure).await;
                }
                #[allow(unused_variables)]
                Err(TransmissionTaskError::InvalidDeviceFrame(err)) => {
                    // Invalid device frame encountered
                    self.driver
                        .error(driver::Error::InvalidDeviceStructure)
                        .await;
                }
            }

            // We already have complained about the validity of the frame, so we won't do that here again
            let _ = self
                .perform_tx_spread::<R::RadioFrame<_>>(&mut tx.buffer, &mut timer)
                .await;

            let mut radio_guard = None;
            'ack: for i_ack in 1..MAC_MAX_FRAME_RETIES + 1 {
                // Set vars for CCA
                let backoff_strategy =
                    transmission::CCABackoffStrategy::new_exponential_backoff(&self.rng);
                // Perform CCA
                match transmission::transmit_cca(
                    &self.radio,
                    &mut radio_guard,
                    self.config.channel,
                    &wants_to_transmit_signal,
                    &mut tx,
                    &mut timer,
                    backoff_strategy,
                    &self.driver,
                )
                .await
                {
                    Ok(()) => {}
                    Err(_err) => {
                        // Transmission failed
                        self.driver.error(driver::Error::CcaFailed).await;
                        break 'ack;
                    }
                }

                // We now want to try and receive an ACK
                if let Some((sequence_number, _frame_length)) = sequence_number {
                    utils::acquire_lock(&self.radio, &wants_to_transmit_signal, &mut radio_guard)
                        .await;

                    // We expect an ACK to come back AIFS + time for an ACK to travel + SIFS (guard)
<<<<<<< HEAD
                    // An ACK is 3 bytes + 6 bytes (PHY header) long and should take around 288us at 250kbps to get back
                    let delay = ACKNOWLEDGEMENT_INTERFRAME_SPACING
                        + MAC_SIFT_PERIOD
                        + Duration::from_us(288);
=======
                    // An ACK is 3 bytes long and should take around 24 us at 250kbps to get back
                    let delay = MAC_AIFS_PERIOD + MAC_SIFS_PERIOD + Duration::from_us(24);
>>>>>>> a6ddecab
                    match select::select(
                        Self::wait_for_valid_ack(
                            &mut *radio_guard.unwrap(),
                            self.config.channel,
                            sequence_number,
                            &mut ack_rx.buffer,
                        ),
                        // Timeout for waiting on an ACK
                        timer.delay_us(delay.as_us() as u32),
                    )
                    .await
                    {
                        Either::First(()) => {
                            // ACK succesful, transmission succesful
                            // This releases the radio_gaurd too
                            continue 'outer;
                        }
                        Either::Second(()) => {
                            // Timout, retry logic if following part of the code
                        }
                    }
                } else {
                    // We do not have a sequence number, so do not wait for an ACK
                    // Transmission is considered a success
                    continue 'outer;
                }

                // Whether we succeeded or not, we no longer need sole access to the radio
                // module, so we can release the lock
                radio_guard = None;

                // Wait for SIFS here
                let delay = MAC_SIFS_PERIOD.max(Duration::from_us(
                    (TURNAROUND_TIME * SYMBOL_RATE_INV_US) as i64,
                ));
                timer.delay_us(delay.as_us() as u32).await;

                // Was this the last attempt?
                if i_ack == MAC_MAX_FRAME_RETIES {
                    // Fail transmission
                    self.driver.error(driver::Error::AckFailed).await;
                    break 'ack;
                } else {
                    self.driver.error(driver::Error::AckRetry(i_ack)).await;
                }
            }
        }
    }
}

#[cfg(test)]
pub mod tests {
    use self::driver::tests::*;
    use crate::{phy::radio::tests::*, phy::radio::*, sync::tests::*, sync::*};

    use super::*;

    #[pollster::test]
    pub async fn test_happy_path_transmit_no_ack() {
        let radio = TestRadio::default();
        let mut channel = TestDriverChannel::new();
        let (driver, monitor) = channel.split();
        let mut csma = CsmaDevice::new(
            radio.clone(),
            rand::thread_rng(),
            driver,
            Delay::default(),
            CsmaConfig::default(),
        );

        // Select here, such that everything ends when the test is over
        select::select(csma.run(), async {
            let frame = FrameBuffer::default();
            radio.inner(|inner| {
                inner.assert_nxt.append(
                    &mut [
                        TestRadioEvent::PrepareTransmit,
                        // Then we get the request to transmit
                        TestRadioEvent::Transmit,
                        // After which we go back to receiving normal traffic
                        TestRadioEvent::PrepareReceive,
                        TestRadioEvent::Receive,
                    ]
                    .into(),
                );
            });
            monitor.tx.send_async(frame.clone()).await;
            radio.wait_until_asserts_are_consumed().await;
        })
        .await;
    }

    #[pollster::test]
    pub async fn test_happy_path_transmit_with_ack() {
        let radio = TestRadio::default();
        let mut channel = TestDriverChannel::new();
        let (driver, monitor) = channel.split();
        let mut csma = CsmaDevice::new(
            radio.clone(),
            rand::thread_rng(),
            driver,
            Delay::default(),
            CsmaConfig::default(),
        );

        select::select(csma.run(), async {
            let sequence_number = 123;
            let mut f = FrameBuffer::default();
            let mut frame_repr = FrameBuilder::new_data(&[1, 2, 3, 4])
                .set_sequence_number(sequence_number)
                .set_dst_address(Address::Extended([1, 2, 3, 4, 5, 6, 7, 8]))
                .set_src_address(Address::Extended([1, 2, 3, 4, 9, 8, 7, 6]))
                .set_dst_pan_id(0xfff)
                .set_src_pan_id(0xfff)
                .finalize()
                .unwrap();
            // Set ACK to false, such that we can test if it acks
            frame_repr.frame_control.ack_request = false;

            let token = TestTxToken::from(&mut f.buffer[..]);
            token.consume(frame_repr.buffer_len(), |buf| {
                let mut frame = Frame::new_unchecked(buf);
                frame_repr.emit(&mut frame);
            });

            // Check if frame is correct
            let frame = TestRadioFrame::new_checked(&f.buffer).unwrap();
            let _frame = Frame::new(frame.data()).unwrap();

            monitor.tx.send_async(f.clone()).await;
            radio.inner(|inner| {
                inner.assert_nxt.clear();
                inner.assert_nxt.append(
                    &mut [
                        TestRadioEvent::PrepareReceive,
                        // By default we listen
                        TestRadioEvent::Receive,
                        TestRadioEvent::CancelCurrentOperation,
                        TestRadioEvent::PrepareTransmit,
                        // Then we get the request to transmit
                        TestRadioEvent::Transmit,
                        TestRadioEvent::PrepareReceive,
                        // After which we wait for an ACK
                        TestRadioEvent::Receive,
                    ]
                    .into(),
                );
                inner.total_event_count = 0;
            });
            radio.wait_until_asserts_are_consumed().await;
            radio.inner(|inner| {
                // Assert that we have the correct transmitted frame
                let mut frame = Frame::new_unchecked(&mut f.buffer);
                frame.frame_control_mut().set_ack_request(true);
                assert_eq!(
                    inner.last_transmitted,
                    Some(f.buffer),
                    "The transmitted frame should have the ack_request set by default"
                );

                let mut ack_frame = FrameBuffer::default();
                let token = TestTxToken::from(&mut ack_frame.buffer[..]);
                let ack_repr = FrameBuilder::new_imm_ack(sequence_number)
                    .finalize()
                    .unwrap();
                token.consume(ack_repr.buffer_len(), |buf| {
                    let mut frame = Frame::new_unchecked(buf);
                    ack_repr.emit(&mut frame);
                });
                inner.should_receive = Some(ack_frame.buffer);

                inner.assert_nxt.append(
                    &mut [
                        // At the end, we receive again
                        TestRadioEvent::PrepareReceive,
                        TestRadioEvent::Receive,
                    ]
                    .into(),
                )
            });
            radio.wait_until_asserts_are_consumed().await;
            assert!(!monitor.errors.has_item(), "No errors should have occurred");
        })
        .await;
    }

    #[pollster::test]
    pub async fn test_happy_path_receive() {
        let radio = TestRadio::default();

        radio.inner(|inner| {
            inner.assert_nxt.append(
                &mut [
                    TestRadioEvent::Enable,
                    TestRadioEvent::PrepareReceive,
                    TestRadioEvent::Receive,
                ]
                .into(),
            )
        });

        let mut channel = TestDriverChannel::new();
        let (driver, monitor) = channel.split();
        let mut csma = CsmaDevice::new(
            radio.clone(),
            rand::thread_rng(),
            driver,
            Delay::default(),
            CsmaConfig::default(),
        );

        select::select(csma.run(), async {
            let sequence_number = 123;
            let mut f = FrameBuffer::default();
            let mut frame_repr = FrameBuilder::new_data(&[1, 2, 3, 4])
                .set_sequence_number(sequence_number)
                .set_dst_address(Address::Extended(radio.ieee802154_address()))
                .set_src_address(Address::Extended([1, 2, 3, 4, 9, 8, 7, 6]))
                .set_dst_pan_id(0xfff)
                .set_src_pan_id(0xfff)
                .finalize()
                .unwrap();
            frame_repr.frame_control.ack_request = true;

            let token = TestTxToken::from(&mut f.buffer[..]);
            token.consume(frame_repr.buffer_len(), |buf| {
                let mut frame = Frame::new_unchecked(buf);
                frame_repr.emit(&mut frame);
            });
            radio.wait_until_asserts_are_consumed().await;
            radio.inner(|inner| {
                inner.should_receive = Some(f.buffer);
                inner
                    .assert_nxt
                    .append(&mut [TestRadioEvent::PrepareTransmit, TestRadioEvent::Transmit].into())
            });
            assert_eq!(monitor.rx.receive().await.buffer, f.buffer);
            radio.wait_until_asserts_are_consumed().await;
            radio.inner(|inner| {
                assert_eq!(
                    inner.last_transmitted.map(|frame| {
                        let frame = TestRadioFrame::new_checked(frame)
                            .expect("The frame should be a valid TestTxFrame");
                        let frame = Frame::new(frame.data()).expect("Should be a valid IEEE frame");

                        frame.frame_control().frame_type()
                    }),
                    Some(FrameType::Ack),
                    "An ACK request should return an ACK"
                );
            })
        })
        .await;
    }

    #[pollster::test]
    pub async fn test_receive_no_ack() {
        let radio = TestRadio::default();

        radio.inner(|inner| {
            inner.assert_nxt.append(
                &mut [
                    TestRadioEvent::Enable,
                    TestRadioEvent::PrepareReceive,
                    TestRadioEvent::Receive,
                ]
                .into(),
            )
        });

        let mut channel = TestDriverChannel::new();
        let (driver, monitor) = channel.split();
        let mut csma = CsmaDevice::new(
            radio.clone(),
            rand::thread_rng(),
            driver,
            Delay::default(),
            CsmaConfig::default(),
        );

        select::select(csma.run(), async {
            let sequence_number = 123;
            let mut f = FrameBuffer::default();
            let mut frame_repr = FrameBuilder::new_data(&[1, 2, 3, 4])
                .set_sequence_number(sequence_number)
                .set_dst_address(Address::Extended(radio.ieee802154_address()))
                .set_src_address(Address::Extended([1, 2, 3, 4, 9, 8, 7, 6]))
                .set_dst_pan_id(0xfff)
                .set_src_pan_id(0xfff)
                .finalize()
                .unwrap();
            frame_repr.frame_control.ack_request = false;

            let token = TestTxToken::from(&mut f.buffer[..]);
            token.consume(frame_repr.buffer_len(), |buf| {
                let mut frame = Frame::new_unchecked(buf);
                frame_repr.emit(&mut frame);
            });
            radio.wait_until_asserts_are_consumed().await;
            radio.inner(|inner| {
                inner.should_receive = Some(f.buffer);
                inner
                    .assert_nxt
                    .append(&mut [TestRadioEvent::PrepareReceive, TestRadioEvent::Receive].into())
            });
            assert_eq!(monitor.rx.receive().await.buffer, f.buffer);
            radio.wait_until_asserts_are_consumed().await;
            radio.inner(|inner| {
                assert!(
                    inner.last_transmitted.is_none(),
                    "If there is not an ACK request, we should not ACK (by default)"
                );
            })
        })
        .await;
    }

    #[pollster::test]
    pub async fn test_wait_for_ack_but_receive_garbage_and_cca_issues() {
        let radio = TestRadio::default();
        let mut channel = TestDriverChannel::new();
        let (driver, monitor) = channel.split();
        let mut csma = CsmaDevice::new(
            radio.clone(),
            rand::thread_rng(),
            driver,
            Delay::default(),
            CsmaConfig::default(),
        );

        select::select(csma.run(), async {
            let sequence_number = 123;
            let mut f = FrameBuffer::default();
            let mut frame_repr = FrameBuilder::new_data(&[1, 2, 3, 4])
                .set_sequence_number(sequence_number)
                .set_dst_address(Address::Extended([1, 2, 3, 4, 5, 6, 7, 8]))
                .set_src_address(Address::Extended([1, 2, 3, 4, 9, 8, 7, 6]))
                .set_dst_pan_id(0xfff)
                .set_src_pan_id(0xfff)
                .finalize()
                .unwrap();
            // Set ACK to false, such that we can test if it acks
            frame_repr.frame_control.ack_request = false;

            let token = TestTxToken::from(&mut f.buffer[..]);
            token.consume(frame_repr.buffer_len(), |buf| {
                let mut frame = Frame::new_unchecked(buf);
                frame_repr.emit(&mut frame);
            });

            // Check if frame is correct
            let frame = TestRadioFrame::new_checked(&f.buffer).unwrap();
            let _frame = Frame::new(frame.data()).unwrap();

            monitor.tx.send_async(f.clone()).await;
            radio.inner(|inner| {
                inner.assert_nxt.clear();
                inner.assert_nxt.append(
                    &mut [
                        TestRadioEvent::PrepareReceive,
                        // By default we receive
                        TestRadioEvent::Receive,
                        TestRadioEvent::CancelCurrentOperation,
                        TestRadioEvent::PrepareTransmit,
                        // Then we get a request to transmit
                        TestRadioEvent::Transmit,
                        // After which we wait for an ACK
                        TestRadioEvent::PrepareReceive,
                        TestRadioEvent::Receive,
                    ]
                    .into(),
                );
                inner.total_event_count = 0;
            });
            radio.wait_until_asserts_are_consumed().await;
            radio.inner(|inner| {
                // Assert that we have the correct transmitted frame
                let mut frame = Frame::new_unchecked(&mut f.buffer);
                frame.frame_control_mut().set_ack_request(true);
                assert_eq!(
                    inner.last_transmitted,
                    Some(f.buffer),
                    "The transmitted frame should have the ack_request set by default"
                );

                let mut ack_frame = FrameBuffer::default();
                ack_frame.buffer[0] = 42;
                ack_frame.buffer[1] = 42;
                ack_frame.buffer[2] = 42;
                ack_frame.buffer[3] = 42;
                inner.should_receive = Some(ack_frame.buffer);

                inner.cca_fail = true;
                inner.assert_nxt.append(
                    &mut [
                        TestRadioEvent::PrepareReceive,
                        // We receive garbage, timer is not yet done
                        TestRadioEvent::Receive,
                        TestRadioEvent::CancelCurrentOperation,
                    ]
                    .repeat(3) // magic number corresponds to delay
                    .into(),
                );
                inner.assert_nxt.append(
                    &mut [
                        // CCA should have failed here
                        TestRadioEvent::PrepareTransmit,
                        TestRadioEvent::Transmit,
                        // We go back to receive to process other messages, until delay
                        TestRadioEvent::PrepareReceive,
                        TestRadioEvent::Receive,
                        TestRadioEvent::CancelCurrentOperation,
                        // We go back to receive to process other messages, until delay
                        TestRadioEvent::PrepareReceive,
                        TestRadioEvent::Receive,
                        TestRadioEvent::CancelCurrentOperation,
                    ]
                    .repeat(MAC_MAX_CSMA_BACKOFFS as usize - 1)
                    .into(),
                );
            });
            radio.wait_until_asserts_are_consumed().await;
            assert!(
                matches!(
                    monitor.errors.receive().await,
                    driver::Error::CcaFailed | driver::Error::CcaBackoff(_), // CCA has failed, so we propagate an error up
                ),
                "Packet transmission should fail due to CCA"
            );
        })
        .await;
    }

    #[pollster::test]
    pub async fn test_transmit_no_ack_received() {
        let radio = TestRadio::default();
        let mut channel = TestDriverChannel::new();
        let (driver, monitor) = channel.split();
        let mut csma = CsmaDevice::new(
            radio.clone(),
            rand::thread_rng(),
            driver,
            Delay::default(),
            CsmaConfig::default(),
        );

        select::select(csma.run(), async {
            let sequence_number = 123;
            let mut f = FrameBuffer::default();
            let mut frame_repr = FrameBuilder::new_data(&[1, 2, 3, 4])
                .set_sequence_number(sequence_number)
                .set_dst_address(Address::Extended([1, 2, 3, 4, 5, 6, 7, 8]))
                .set_src_address(Address::Extended([1, 2, 3, 4, 9, 8, 7, 6]))
                .set_dst_pan_id(0xfff)
                .set_src_pan_id(0xfff)
                .finalize()
                .unwrap();
            // Set ACK to false, such that we can test if it acks
            frame_repr.frame_control.ack_request = false;

            let token = TestTxToken::from(&mut f.buffer[..]);
            token.consume(frame_repr.buffer_len(), |buf| {
                let mut frame = Frame::new_unchecked(buf);
                frame_repr.emit(&mut frame);
            });

            // Check if frame is correct
            let frame = TestRadioFrame::new_checked(&f.buffer).unwrap();
            let _frame = Frame::new(frame.data()).unwrap();

            monitor.tx.send_async(f.clone()).await;
            radio.inner(|inner| {
                inner.assert_nxt.clear();
                inner.assert_nxt.append(
                    &mut [
                        TestRadioEvent::PrepareReceive,
                        // By default we receive
                        TestRadioEvent::Receive,
                        TestRadioEvent::CancelCurrentOperation,
                        TestRadioEvent::PrepareTransmit,
                        // Then we get a request to transmit
                        TestRadioEvent::Transmit,
                    ]
                    .into(),
                );
                inner.assert_nxt.append(
                    &mut [
                        // After which we wait for an ACK, which does not come
                        TestRadioEvent::PrepareReceive,
                        TestRadioEvent::Receive,
                        TestRadioEvent::CancelCurrentOperation,
                    ]
                    .repeat(3)
                    .into(),
                );
                inner.total_event_count = 0;
            });
            radio.wait_until_asserts_are_consumed().await;
            assert!(
                matches!(
                    monitor.errors.receive().await,
                    driver::Error::AckFailed | driver::Error::AckRetry(_), // ACK has failed, so we propagate an error up
                ),
                "Packet transmission should fail due to ACK not received after to many times"
            );
        })
        .await;
    }

    #[pollster::test]
    pub async fn test_do_not_ack_by_default_on_broadcast() {
        let radio = TestRadio::default();

        radio.inner(|inner| {
            inner.assert_nxt.append(
                &mut [
                    TestRadioEvent::Enable,
                    TestRadioEvent::PrepareReceive,
                    TestRadioEvent::Receive,
                ]
                .into(),
            )
        });

        let mut channel = TestDriverChannel::new();
        let (driver, monitor) = channel.split();
        let mut csma = CsmaDevice::new(
            radio.clone(),
            rand::thread_rng(),
            driver,
            Delay::default(),
            CsmaConfig::default(),
        );

        select::select(csma.run(), async {
            let sequence_number = 123;
            let mut f = FrameBuffer::default();
            let mut frame_repr = FrameBuilder::new_data(&[1, 2, 3, 4])
                .set_sequence_number(sequence_number)
                .set_dst_address(Address::BROADCAST)
                .set_src_address(Address::Extended([1, 2, 3, 4, 9, 8, 7, 6]))
                .set_dst_pan_id(0xfff)
                .set_src_pan_id(0xfff)
                .finalize()
                .unwrap();
            frame_repr.frame_control.ack_request = true; // This should be ignored

            let token = TestTxToken::from(&mut f.buffer[..]);
            token.consume(frame_repr.buffer_len(), |buf| {
                let mut frame = Frame::new_unchecked(buf);
                frame_repr.emit(&mut frame);
            });
            radio.wait_until_asserts_are_consumed().await;
            radio.inner(|inner| {
                inner.should_receive = Some(f.buffer);
                inner
                    .assert_nxt
                    .append(&mut [TestRadioEvent::PrepareReceive, TestRadioEvent::Receive].into())
            });
            assert_eq!(monitor.rx.receive().await.buffer, f.buffer);
            radio.wait_until_asserts_are_consumed().await;
            radio.inner(|inner| {
                assert_eq!(
                    inner.last_transmitted, None,
                    "No ACK should have been transmitted on a broadcast"
                );
            })
        })
        .await;
    }
}<|MERGE_RESOLUTION|>--- conflicted
+++ resolved
@@ -483,15 +483,8 @@
                         .await;
 
                     // We expect an ACK to come back AIFS + time for an ACK to travel + SIFS (guard)
-<<<<<<< HEAD
                     // An ACK is 3 bytes + 6 bytes (PHY header) long and should take around 288us at 250kbps to get back
-                    let delay = ACKNOWLEDGEMENT_INTERFRAME_SPACING
-                        + MAC_SIFT_PERIOD
-                        + Duration::from_us(288);
-=======
-                    // An ACK is 3 bytes long and should take around 24 us at 250kbps to get back
-                    let delay = MAC_AIFS_PERIOD + MAC_SIFS_PERIOD + Duration::from_us(24);
->>>>>>> a6ddecab
+                    let delay = MAC_AIFS_PERIOD + MAC_SIFS_PERIOD + Duration::from_us(288);
                     match select::select(
                         Self::wait_for_valid_ack(
                             &mut *radio_guard.unwrap(),
